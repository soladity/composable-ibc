--- conflicted
+++ resolved
@@ -48,12 +48,7 @@
 	source: &mut impl Chain,
 	sink: &mut impl Chain,
 	events: Vec<IbcEvent>,
-<<<<<<< HEAD
-	client_message: AnyClientMessage,
 ) -> Result<(Vec<Any>, Vec<Any>), anyhow::Error> {
-=======
-) -> Result<Vec<Any>, anyhow::Error> {
->>>>>>> 799b5be2
 	let mut messages = vec![];
 	// 1. translate events to messages
 	for event in events {
@@ -538,24 +533,7 @@
 		query_ready_and_timed_out_packets(source, sink).await?;
 	messages.extend(ready_packets);
 
-<<<<<<< HEAD
-	// 3. insert update client message at first index
-	{
-		let msg = MsgUpdateAnyClient::<LocalClientTypes> {
-			client_id: source.client_id(),
-			client_message,
-			signer: sink.account_id(),
-		};
-		let value = msg.encode_vec();
-		let update_client = Any { value, type_url: msg.type_url() };
-
-		messages.insert(0, update_client);
-	}
-
 	Ok((messages, timed_out_packets))
-=======
-	Ok(messages)
->>>>>>> 799b5be2
 }
 
 /// Fetch the connection proof for the sink chain.
